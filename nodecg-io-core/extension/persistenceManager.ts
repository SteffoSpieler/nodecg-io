import NodeCG from "@nodecg/types";
import { InstanceManager } from "./instanceManager";
import { BundleManager } from "./bundleManager";
import crypto from "crypto-js";
import { argon2id } from "hash-wasm";
import { emptySuccess, error, Result, success } from "./utils/result";
import { ObjectMap, ServiceDependency, ServiceInstance } from "./service";
import { ServiceManager } from "./serviceManager";
import { NodeCGBundleConfig } from ".";

/**
 * Models all the data that needs to be persistent in a plain manner.
 */
export interface PersistentData {
    /**
     * All instance data that is held by the {@link InstanceManager}.
     */
    instances: ObjectMap<ServiceInstance<unknown, unknown>>;
    /**
     * All bundle dependency data that is held by the {@link BundleManager}.
     */
    bundleDependencies: ObjectMap<ServiceDependency<unknown>[]>;
}

/**
 * Models all the data that needs to be persistent in an encrypted manner.
 *
 * For nodecg-io <= 0.2 configurations only the ciphertext value may be set
 * containing the encrypted data, iv and salt in the crypto.js format.
 * Salt and iv are managed by crypto.js and all AES defaults with a password are used (PBKDF1 using 1 MD5 iteration).
 * All this happens in the nodecg-io-core extension and the password is sent using NodeCG Messages.
 *
 * For nodecg-io >= 0.3 this was changed. A encryption key is derived using argon2id directly inside the browser when logging in.
 * Only the derived AES encryption key is sent to the extension using NodeCG messages.
 * That way analyzed network traffic and malicious bundles that listen for the same NodeCG message only allow getting
 * the encryption key and not the plain text password that may be used somewhere else.
 *
 * Still with this security upgrade you should only use trusted bundles with your NodeCG installation
 * and use https if you're using the dashboard over a untrusted network.
 *
 */
export interface EncryptedData {
    /**
     * The encrypted format of the data that needs to be stored.
     */
    cipherText?: string;

    /**
     * The salt that is used when deriving the encryption key from the password.
     * Only set for new format with nodecg-io >=0.3.
     */
    salt?: string;

    /**
     * The initialization vector used for encryption.
     * Only set for new format with nodecg-io >=0.3.
     */
    iv?: string;
}

/**
 * Decrypts the passed encrypted data using the passed encryption key.
 * If the encryption key is wrong, an error will be returned.
 *
 * This function supports the <=0.2 format with the plain password as an
 * encryption key and no iv (read from ciphertext) and the >=0.3 format with the iv and derived key.
 *
 * @param cipherText the ciphertext that needs to be decrypted.
 * @param encryptionKey the encryption key for the encrypted data.
 * @param iv the initialization vector for the encrypted data.
 */
export function decryptData(
    cipherText: string,
    encryptionKey: string | crypto.lib.WordArray,
    iv: string | undefined,
): Result<PersistentData> {
    try {
        const ivWordArray = iv ? crypto.enc.Hex.parse(iv) : undefined;
        const decryptedBytes = crypto.AES.decrypt(cipherText, encryptionKey, { iv: ivWordArray });
        const decryptedText = decryptedBytes.toString(crypto.enc.Utf8);
        const data: PersistentData = JSON.parse(decryptedText);
        return success(data);
    } catch {
        return error("Password isn't correct.");
    }
}

/**
 * Encrypts the passed data object using the passed encryption key.
 *
 * @param data the data that needs to be encrypted.
 * @param encryptionKey the encryption key that should be used to encrypt the data.
 * @returns a tuple containing the encrypted data and the initialization vector as a hex string.
 */
export function encryptData(data: PersistentData, encryptionKey: crypto.lib.WordArray): [string, string] {
    const iv = crypto.lib.WordArray.random(16);
    const ivText = iv.toString();
    const encrypted = crypto.AES.encrypt(JSON.stringify(data), encryptionKey, { iv });
    return [encrypted.toString(), ivText];
}

/**
 * Derives a key suitable for encrypting the config from the given password.
 *
 * @param password the password from which the encryption key will be derived.
 * @param salt the hex encoded salt that is used for key derivation.
 * @returns a hex encoded string of the derived key.
 */
export async function deriveEncryptionKey(password: string, salt: string): Promise<string> {
    const saltBytes = Uint8Array.from(salt.match(/.{1,2}/g)?.map((byte) => parseInt(byte, 16)) ?? []);

    return await argon2id({
        password,
        salt: saltBytes,
        // OWASP reccomends either t=1,m=37MiB or t=2,m=37MiB for argon2id:
        // https://www.owasp.org/index.php/Password_Storage_Cheat_Sheet#Argon2id
        // On a Ryzen 5 5500u a single iteration is about 220 ms. Two iterations would make that about 440 ms, which is still fine.
        // This is run inside the browser when logging in, therefore 37 MiB is acceptable too.
        // To future proof this we use 37 MiB ram and 2 iterations.
        iterations: 2,
        memorySize: 37, // KiB
        hashLength: 32, // Output size: 32 bytes = 256 bits as a key for AES-256
        parallelism: 1,
        outputType: "hex",
    });
}

/**
 * Re-encrypts the passed data to change the password/encryption key.
 * Currently only used to migrate from <=0.2 to >=0.3 config formats but
 * could be used to implement a change password feature in the future.
 * @param data the data that should be re-encrypted.
 * @param oldSecret the previous encryption key or password.
 * @param newSecret the new encryption key.
 */
export function reEncryptData(
    data: EncryptedData,
    oldSecret: string | crypto.lib.WordArray,
    newSecret: crypto.lib.WordArray,
): Result<void> {
    if (data.cipherText === undefined) {
        return error("Cannot re-encrypt empty cipher text.");
    }

    const decryptedData = decryptData(data.cipherText, oldSecret, data.iv);
    if (decryptedData.failed) {
        return error(decryptedData.errorMessage);
    }

    const [newCipherText, iv] = encryptData(decryptedData.result, newSecret);
    data.cipherText = newCipherText;
    data.iv = iv;
    return emptySuccess();
}

/**
 * Ensures that the passed encrypted data has the salt attribute set.
 * The salt attribute is not set when either this is the first start of nodecg-io
 * or if this is a old config from nodecg-io <= 0.2.
 *
 * If this is a new configuration a new salt will be generated, set inside the EncryptedData object and returned.
 * If this is a old configuration from nodecg-io <= 0.2 it will be migrated to the new format as well.
 *
 * @param data the encrypted data where the salt should be ensured to be available
 * @param password the password of the encrypted data. Used if this config needs to be migrated
 * @return returns the either retrieved or generated salt
 */
export async function getEncryptionSalt(data: EncryptedData, password: string): Promise<string> {
    if (data.salt !== undefined) {
        // We already have a salt, so we have the new (nodecg-io >=0.3) format too.
        // We don't need to do anything then.
        return data.salt;
    }

    // No salt is present, which is the case for the nodecg-io <=0.2 configs
    // where crypto-js derived the encryption key and managed the salt
    // or when nodecg-io is first started.

    // Generate a random salt.
    const salt = crypto.lib.WordArray.random(128 / 8).toString();

    if (data.cipherText !== undefined) {
        // Salt is unset but we have some encrypted data.
        // This means that this is a old config (nodecg-io <=0.2), that we need to migrate to the new format.

        // Re-encrypt the configuration using our own derived key instead of the password.
        const newEncryptionKey = await deriveEncryptionKey(password, salt);
        const newEncryptionKeyArr = crypto.enc.Hex.parse(newEncryptionKey);
        const res = reEncryptData(data, password, newEncryptionKeyArr);
        if (res.failed) {
            throw new Error(`Failed to migrate config: ${res.errorMessage}`);
        }
    }

    data.salt = salt;
    return salt;
}

/**
 * Manages encrypted persistence of data that is held by the instance and bundle managers.
 */
export class PersistenceManager {
    private encryptionKey: string | undefined;
    // We store the encrypted data in a replicant, because writing files in a NodeCG bundle isn't very clean
    // and the bundle config is read-only. It is only in encrypted form, so it is OK to be accessible in the browser.
    private encryptedData: NodeCG.ServerReplicant<EncryptedData>;

    constructor(
        private readonly nodecg: NodeCG.ServerAPI<NodeCGBundleConfig>,
        private readonly services: ServiceManager,
        private readonly instances: InstanceManager,
        private readonly bundles: BundleManager,
    ) {
        this.encryptedData = nodecg.Replicant("encryptedConfig", {
            persistent: true, // Is ok since it is encrypted
            defaultValue: {},
        });
        this.checkAutomaticLogin();
    }

    /**
     * Checks whether the passed encryption key is correct. Only works if already loaded and a encryption key is already set.
     * @param encryptionKey the encryption key which should be checked for correctness
     */
    checkEncryptionKey(encryptionKey: string): boolean {
        if (this.isLoaded()) {
            return this.encryptionKey === encryptionKey;
        } else {
            return false;
        }
    }

    /**
     * Returns if the locally stored configuration has been loaded and a encryption key has been set.
     */
    isLoaded(): boolean {
        return this.encryptionKey !== undefined;
    }

    /**
     * Returns whether this is the first startup aka. whether any encrypted data has been saved.
     * If this returns true {@link load} will accept any encryption key and use it to encrypt the configuration.
     */
    isFirstStartup(): boolean {
        return this.encryptedData.value?.cipherText === undefined;
    }

    /**
     * Decrypts and loads the locally stored configuration using the passed encryption key.
     * @param encryptionKey the encryption key of the encrypted config.
     * @return success if the encryption key was correct and loading has been successful and an error if the encryption key is wrong.
     */
    async load(encryptionKey: string): Promise<Result<void>> {
        if (this.isLoaded()) {
            return error("Config has already been decrypted and loaded.");
        }

        if (this.encryptedData.value?.cipherText === undefined) {
            // No encrypted data has been saved, probably because this is the first startup.
            // Therefore nothing needs to be decrypted, and we write an empty config to disk.
            this.nodecg.log.info("No saved configuration found, creating a empty one.");
            this.encryptionKey = encryptionKey;
            this.save();
        } else {
            // Decrypt config
            this.nodecg.log.info("Decrypting and loading saved configuration.");
            const encryptionKeyArr = crypto.enc.Hex.parse(encryptionKey);
            const data = decryptData(
                this.encryptedData.value.cipherText,
                encryptionKeyArr,
                this.encryptedData.value.iv,
            );
            if (data.failed) {
                this.nodecg.log.error("Could not decrypt configuration: encryption key is invalid.");
                return data;
            }

            // Load config into the respecting manager
            // Instances first as the bundle dependency depend upon the existing instances.
            const promises = this.loadServiceInstances(data.result.instances);
            this.loadBundleDependencies(data.result.bundleDependencies);
            this.saveAfterServiceInstancesLoaded(promises);
        }

        // Save encryption key, used in save() function
        this.encryptionKey = encryptionKey;

        // Register handlers to save when something changes
        this.instances.on("change", () => this.save());
        this.bundles.on("change", () => this.save());

        return emptySuccess();
    }

    /**
     * Loads all passed instances into the framework by creating instances of the same type and name
     * and then setting the config of the passed object.
     * @param instances the service instances that should be loaded.
     */
    private loadServiceInstances(instances: ObjectMap<ServiceInstance<unknown, unknown>>): Promise<void>[] {
        return Object.entries(instances).map(([instanceName, instance]) => {
            // Re-create service instance.
            const result = this.instances.createServiceInstance(instance.serviceType, instanceName);
            if (result.failed) {
                this.nodecg.log.warn(
                    `Couldn't load instance "${instanceName}" from saved configuration: ${result.errorMessage}`,
                );
                return Promise.resolve();
            }

            const svc = this.services.getService(instance.serviceType);
            if (!svc.failed && svc.result.requiresNoConfig) {
                return Promise.resolve();
            }

            // Re-set config of this instance.
            // We can skip the validation here because the config was already validated when it was initially set,
            // before getting saved to disk.
            // This results in faster loading when the validation takes time, e.g., makes HTTP requests.
            return this.instances
                .updateInstanceConfig(instanceName, instance.config, false)
                .then(async (result) => {
                    if (result.failed) {
                        throw result.errorMessage;
                    }
                })
                .catch((reason) => {
                    this.nodecg.log.warn(
                        `Couldn't load config of instance "${instanceName}" from saved configuration: ${reason}.`,
                    );
                });
        });
    }

    /**
     * Loads all passed bundle dependencies into the framework by setting them in the bundle manager.
     * @param bundles the bundle dependencies that should be set.
     */
    private loadBundleDependencies(bundles: ObjectMap<ServiceDependency<unknown>[]>): void {
        Object.entries(bundles).forEach(([bundleName, deps]) => {
            deps.forEach((svcDep) => {
                // Re-setting bundle service dependencies.
                // We can ignore the case of undefined, because the default is that the bundle doesn't get any service
                // which is modelled by undefined. We are assuming that there was nobody setting it to something different.
                if (svcDep.serviceInstance !== undefined) {
                    const inst = this.instances.getServiceInstance(svcDep.serviceInstance);
                    // Don't do anything if the service instance doesn't exist any more (probably deleted)
                    if (inst !== undefined) {
                        this.bundles.setServiceDependency(bundleName, svcDep.serviceInstance, inst);
                    }
                }
            });
        });
    }

    /**
     * Encrypts and saves current state to the persistent replicant.
     */
    save(): void {
        // Check if we have a encryption key to encrypt the data with.
        if (this.encryptionKey === undefined) {
            return;
        }

        // Organize all data that will be encrypted into a single object.
        const data: PersistentData = {
            instances: this.getServiceInstances(),
            bundleDependencies: this.bundles.getBundleDependencies(),
        };

        // Encrypt and save data to persistent replicant.
<<<<<<< HEAD
        const encryptionKeyArr = crypto.enc.Hex.parse(this.encryptionKey);
        const [cipherText, iv] = encryptData(data, encryptionKeyArr);
        this.encryptedData.value.cipherText = cipherText;
        this.encryptedData.value.iv = iv;
=======
        const cipherText = crypto.AES.encrypt(JSON.stringify(data), this.password);

        if (this.encryptedData.value === undefined) {
            this.encryptedData.value = {};
        }
        this.encryptedData.value.cipherText = cipherText.toString();
>>>>>>> bb9cca7a
    }

    /**
     * Creates a copy of all service instances without the service clients, because those
     * shouldn't be serialized and don't need to be stored in the encrypted config file.
     */
    private getServiceInstances(): ObjectMap<ServiceInstance<unknown, unknown>> {
        const instances = this.instances.getServiceInstances();
        const copy: ObjectMap<ServiceInstance<unknown, unknown>> = {};

        Object.entries(instances).forEach(([instName, instance]) => {
            copy[instName] = {
                serviceType: instance.serviceType,
                config: instance.config,
                client: undefined,
            };
        });

        return copy;
    }

    /**
     * Saves the current configuration after all service instances have loaded.
     * @param promises the promises of the service instances
     */
    private async saveAfterServiceInstancesLoaded(promises: Promise<void>[]) {
        // We want to ignore errors because if a client in one instance cannot be created we still want to save the current state.
        const promisesWithoutErrs = promises.map((prom) => new Promise((resolve) => prom.then(resolve).catch(resolve)));

        // Wait till all promises either are done or have failed.
        await Promise.all(promisesWithoutErrs);

        this.nodecg.log.info("Finished creating service instances from stored configuration.");
        this.save();
    }

    /**
     * Checks whether automatic login is set up and enabled. If yes, it will do it using {@link PersistenceManager.setupAutomaticLogin}.
     */
    private checkAutomaticLogin(): void {
        if (this.nodecg.bundleConfig.automaticLogin?.enabled === undefined) {
            return; // Not configured
        }

        // If enabled isn't undefined the JSON schema guarantees that enabled is a boolean and password is a string
        const enabled: boolean = this.nodecg.bundleConfig.automaticLogin.enabled;
        const password: string | undefined = this.nodecg.bundleConfig.automaticLogin.password;

        if (enabled === false) {
            // We inform the user that automatic login is set up but not activated because having the ability
            // to disable it by setting the enabled flag to false is meant for temporary cases.
            // If automatic login is permanently not used the user should remove the password from the config
            // to regain the advantages of data-at-rest encryption which are slashed when the password is also stored on disk.
            this.nodecg.log.warn("Automatic login is setup but disabled.");
            return;
        }

        if (password === undefined) {
            this.nodecg.log.error("Automatic login is setup but no password is provided.");
            return;
        }

        this.setupAutomaticLogin(password);
    }

    /**
     * Setups everything needed to automatically log in using the provided password after NodeCG has loaded.
     */
    private setupAutomaticLogin(password: string): void {
        // We need to do the login after all bundles have been loaded because when loading these might add bundle dependencies
        // or even register services which we need to load nodecg-io.
        // There is no official way to wait for NodeCG to be done loading, so we use more or less a hack to find that out:
        // When we declare the replicant here we will trigger a change event with an empty array.
        // Once NodeCG is done loading all bundles it'll assign an array of bundles that were loaded to this replicant
        // So if we want to wait for NodeCG to be loaded we can watch for changes on this replicant and
        // if we get a non-empty array it means that NodeCG has finished loading.
        this.nodecg.Replicant<unknown[]>("bundles", "nodecg").on("change", async (bundles) => {
            if (bundles && bundles.length > 0) {
                try {
                    this.nodecg.log.info("Attempting to automatically login...");

                    const salt = await getEncryptionSalt(this.encryptedData.value, password);
                    const encryptionKey = await deriveEncryptionKey(password, salt);
                    const loadResult = await this.load(encryptionKey);

                    if (!loadResult.failed) {
                        this.nodecg.log.info("Automatic login successful.");
                    } else {
                        throw new Error(loadResult.errorMessage);
                    }
                } catch (err) {
                    const logMessage = `Failed to automatically login: ${err}`;
                    if (this.isLoaded()) {
                        // load() threw an error but nodecg-io is currently loaded nonetheless.
                        // Anyway, nodecg-io is loaded which is what we wanted
                        this.nodecg.log.warn(logMessage);
                    } else {
                        // Something went wrong and nodecg-io is not loaded.
                        // This is a real error, the password might be wrong or some other issue.
                        this.nodecg.log.error(logMessage);
                    }
                }
            }
        });
    }
}<|MERGE_RESOLUTION|>--- conflicted
+++ resolved
@@ -369,19 +369,14 @@
         };
 
         // Encrypt and save data to persistent replicant.
-<<<<<<< HEAD
+        if (this.encryptedData.value === undefined) {
+            this.encryptedData.value = {};
+        }
+
         const encryptionKeyArr = crypto.enc.Hex.parse(this.encryptionKey);
         const [cipherText, iv] = encryptData(data, encryptionKeyArr);
         this.encryptedData.value.cipherText = cipherText;
         this.encryptedData.value.iv = iv;
-=======
-        const cipherText = crypto.AES.encrypt(JSON.stringify(data), this.password);
-
-        if (this.encryptedData.value === undefined) {
-            this.encryptedData.value = {};
-        }
-        this.encryptedData.value.cipherText = cipherText.toString();
->>>>>>> bb9cca7a
     }
 
     /**
@@ -459,7 +454,7 @@
         // So if we want to wait for NodeCG to be loaded we can watch for changes on this replicant and
         // if we get a non-empty array it means that NodeCG has finished loading.
         this.nodecg.Replicant<unknown[]>("bundles", "nodecg").on("change", async (bundles) => {
-            if (bundles && bundles.length > 0) {
+            if (bundles && bundles.length > 0 && this.encryptedData.value) {
                 try {
                     this.nodecg.log.info("Attempting to automatically login...");
 
