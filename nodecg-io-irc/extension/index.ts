--- conflicted
+++ resolved
@@ -1,10 +1,6 @@
 import { NodeCG } from "nodecg/types/server";
-<<<<<<< HEAD
-import { ServiceProvider, ServiceClient } from "nodecg-io-core/extension/types";
-import { emptySuccess, success, Result } from "nodecg-io-core/extension/utils/result";
-=======
+import { ServiceClient } from "nodecg-io-core/extension/types";
 import { emptySuccess, Result, success } from "nodecg-io-core/extension/utils/result";
->>>>>>> db76b51d
 import { ServiceBundle } from "nodecg-io-core/extension/serviceBundle";
 import { Client as IRCClient } from "irc";
 
