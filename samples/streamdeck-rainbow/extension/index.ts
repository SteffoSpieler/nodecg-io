import { NodeCG } from "nodecg/types/server";
import { StreamdeckServiceClient } from "nodecg-io-streamdeck/extension";
import { requireService } from "nodecg-io-core/extension/serviceClientWrapper";

module.exports = function (nodecg: NodeCG) {
    nodecg.log.info("Sample bundle for streamdeck started");

    const streamdeck = requireService<StreamdeckServiceClient>(nodecg, "streamdeck");

    streamdeck?.onAvailable((client) => {
        nodecg.log.info("Streamdeck client has been updated, painting the streamdeck.");

<<<<<<< HEAD
            try {
                const deck = client.getNativeClient();
                const colors: Array<[number, number, number]> = [
                    [231, 60, 60],
                    [231, 128, 60],
                    [231, 197, 60],
                    [197, 231, 60],
                    [128, 231, 60],
                    [60, 231, 60],
                    [60, 231, 128],
                    [60, 231, 179],
                    [60, 197, 231],
                    [60, 128, 231],
                    [60, 60, 231],
                    [128, 60, 231],
                    [197, 60, 179],
                    [231, 60, 128],
                ];
                let i = 0;
=======
        try {
            const deck = client.getRawClient();
            const colors: Array<[number, number, number]> = [
                [231, 60, 60],
                [231, 128, 60],
                [231, 197, 60],
                [197, 231, 60],
                [128, 231, 60],
                [60, 231, 60],
                [60, 231, 128],
                [60, 231, 179],
                [60, 197, 231],
                [60, 128, 231],
                [60, 60, 231],
                [128, 60, 231],
                [197, 60, 179],
                [231, 60, 128],
            ];
            let i = 0;
>>>>>>> db76b51d

            setInterval(() => {
                try {
                    deck.fillColor(
                        i % deck.NUM_KEYS,
                        colors[i % colors.length][0],
                        colors[i % colors.length][1],
                        colors[i % colors.length][2],
                    );
                    i += 1;
                } catch (err) {
                    nodecg.log.info("Streamdeck error: " + String(err));
                    nodecg.log.info("You might need to replug your streamdeck. This is due to issue #21");
                }
            }, 200);
        } catch (err) {
            nodecg.log.info("Streamdeck error: " + String(err));
            nodecg.log.info("You might need to replug your streamdeck. This is due to issue #21");
        }
    });

    streamdeck?.onUnavailable(() => nodecg.log.info("Streamdeck client has been unset."));
};<|MERGE_RESOLUTION|>--- conflicted
+++ resolved
@@ -10,29 +10,8 @@
     streamdeck?.onAvailable((client) => {
         nodecg.log.info("Streamdeck client has been updated, painting the streamdeck.");
 
-<<<<<<< HEAD
-            try {
-                const deck = client.getNativeClient();
-                const colors: Array<[number, number, number]> = [
-                    [231, 60, 60],
-                    [231, 128, 60],
-                    [231, 197, 60],
-                    [197, 231, 60],
-                    [128, 231, 60],
-                    [60, 231, 60],
-                    [60, 231, 128],
-                    [60, 231, 179],
-                    [60, 197, 231],
-                    [60, 128, 231],
-                    [60, 60, 231],
-                    [128, 60, 231],
-                    [197, 60, 179],
-                    [231, 60, 128],
-                ];
-                let i = 0;
-=======
         try {
-            const deck = client.getRawClient();
+            const deck = client.getNativeClient();
             const colors: Array<[number, number, number]> = [
                 [231, 60, 60],
                 [231, 128, 60],
@@ -50,7 +29,6 @@
                 [231, 60, 128],
             ];
             let i = 0;
->>>>>>> db76b51d
 
             setInterval(() => {
                 try {
