import { NodeCG } from "nodecg/types/server";
import { IntelliJServiceClient } from "nodecg-io-intellij/extension";
import * as intellij from "nodecg-io-intellij/extension/intellij";
import { requireService } from "nodecg-io-core/extension/serviceClientWrapper";

module.exports = function (nodecg: NodeCG) {
    nodecg.log.info("Sample bundle for intellij started");

    const ij = requireService<IntelliJServiceClient>(nodecg, "intellij");

    ij?.onAvailable((intellij) => {
        nodecg.log.info("IntelliJ client has been updated. Printing all plugins.");

<<<<<<< HEAD
            intellij
                .getNativeClient()
                .pluginManager.getPlugins(true)
                .then((plugins) => {
                    plugins.forEach((plugin: intellij.Plugin) => {
                        plugin
                            .getName()
                            .then((name) => {
                                nodecg.log.info(`Plugin ${name}`);
                            })
                            .catch((_) => {
                                nodecg.log.info(`Plugin ${plugin.id}`);
                            });
                    });
                })
                .catch((err) => {
                    nodecg.log.info(`Could not get plugins: ${String(err)}`);
=======
        intellij
            .getRawClient()
            .pluginManager.getPlugins(true)
            .then((plugins) => {
                plugins.forEach((plugin: intellij.Plugin) => {
                    plugin
                        .getName()
                        .then((name) => {
                            nodecg.log.info(`Plugin ${name}`);
                        })
                        .catch((_) => {
                            nodecg.log.info(`Plugin ${plugin.id}`);
                        });
>>>>>>> db76b51d
                });
            })
            .catch((err) => {
                nodecg.log.info(`Could not get plugins: ${String(err)}`);
            });
    });

    ij?.onUnavailable(() => nodecg.log.info("IntelliJ client has been unset."));
};<|MERGE_RESOLUTION|>--- conflicted
+++ resolved
@@ -11,27 +11,8 @@
     ij?.onAvailable((intellij) => {
         nodecg.log.info("IntelliJ client has been updated. Printing all plugins.");
 
-<<<<<<< HEAD
-            intellij
-                .getNativeClient()
-                .pluginManager.getPlugins(true)
-                .then((plugins) => {
-                    plugins.forEach((plugin: intellij.Plugin) => {
-                        plugin
-                            .getName()
-                            .then((name) => {
-                                nodecg.log.info(`Plugin ${name}`);
-                            })
-                            .catch((_) => {
-                                nodecg.log.info(`Plugin ${plugin.id}`);
-                            });
-                    });
-                })
-                .catch((err) => {
-                    nodecg.log.info(`Could not get plugins: ${String(err)}`);
-=======
         intellij
-            .getRawClient()
+            .getNativeClient()
             .pluginManager.getPlugins(true)
             .then((plugins) => {
                 plugins.forEach((plugin: intellij.Plugin) => {
@@ -43,7 +24,6 @@
                         .catch((_) => {
                             nodecg.log.info(`Plugin ${plugin.id}`);
                         });
->>>>>>> db76b51d
                 });
             })
             .catch((err) => {
