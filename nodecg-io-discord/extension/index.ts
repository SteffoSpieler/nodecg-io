--- conflicted
+++ resolved
@@ -1,8 +1,4 @@
-<<<<<<< HEAD
-import { NodeCG } from "nodecg-types";
-=======
 import { NodeCG } from "nodecg-types/types/server";
->>>>>>> 41b0542b
 import { Result, emptySuccess, success, ServiceBundle } from "nodecg-io-core";
 import { Client as DiscordClient } from "discord.js";
 
