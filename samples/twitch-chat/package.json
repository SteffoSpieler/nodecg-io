--- conflicted
+++ resolved
@@ -1,28 +1,4 @@
 {
-<<<<<<< HEAD
-  "name": "twitch-chat",
-  "version": "0.1.0",
-  "nodecg": {
-    "compatibleRange": "^1.1.1",
-    "bundleDependencies": {
-      "nodecg-io-twitch": "0.1.0",
-      "nodecg-io-spotify": "0.1.0"
-    }
-  },
-  "scripts": {
-    "build": "tsc",
-    "watch": "tsc -w"
-  },
-  "license": "MIT",
-  "dependencies": {
-    "nodecg-io-twitch": "0.1.0",
-    "nodecg-io-spotify": "0.1.0",
-    "nodecg-io-core": "0.1.0",
-    "@types/node": "^13.13.5",
-    "nodecg": "^1.6.1",
-    "typescript": "^3.8.3"
-  }
-=======
     "name": "twitch-chat",
     "version": "0.1.0",
     "nodecg": {
@@ -43,5 +19,4 @@
         "nodecg": "^1.6.1",
         "typescript": "^3.8.3"
     }
->>>>>>> b1eaef8c
 }