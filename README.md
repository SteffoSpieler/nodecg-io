--- conflicted
+++ resolved
@@ -3,11 +3,7 @@
 [![Feature Requests](https://img.shields.io/github/issues/codeoverflow-org/nodecg-io/enhancement?label=Feature%20Requests&style=flat-square)](https://github.com/codeoverflow-org/nodecg-io/labels/enhancement)
 [![Bugs](https://img.shields.io/github/issues/codeoverflow-org/nodecg-io/bug?label=Bugs&style=flat-square)](https://github.com/codeoverflow-org/nodecg-io/labels/bug)
 [![Pull Requests](https://img.shields.io/github/issues-pr/codeoverflow-org/nodecg-io?label=Pull%20Requests&style=flat-square)](https://github.com/codeoverflow-org/nodecg-io/pulls)
-<<<<<<< HEAD
-[![Services](https://img.shields.io/static/v1?label=Services%20implemented&message=37&color=blue&style=flat-square)](https://nodecg.io/RELEASE/services/)
-=======
 [![Services](https://img.shields.io/static/v1?label=Services%20implemented&message=33&color=blue&style=flat-square)](https://nodecg.io/RELEASE/services/)
->>>>>>> 41b0542b
 [![License](https://img.shields.io/github/license/codeoverflow-org/nodecg-io?label=License&style=flat-square)](https://github.com/codeoverflow-org/nodecg-io/blob/master/LICENSE)
 [![Discord](https://img.shields.io/badge/discord-join-7289DA.svg?logo=discord&style=flat-square)](https://discord.gg/GEJzxBGRu6)
 
@@ -19,45 +15,9 @@
 
 ## Implemented Services and Interfaces
 
-<<<<<<< HEAD
--   [x] Android (using adb)
--   [x] ArtNet
--   [x] AutoHotkey
--   [x] CurseForge
--   [x] Discord
--   [x] Google Sheets (gsheets)
--   [x] IntelliJ IDEs
--   [x] IRC (Internet Relay Chat)
--   [x] MIDI Input
--   [x] MIDI Output
--   [x] Nanoleafs
--   [x] OBS
--   [x] Philips Hue
--   [x] RCON
--   [x] Reddit
--   [x] sACN Receiver
--   [x] sACN Sender
--   [x] Serial Port (Arduino)
--   [x] Slack WebAPI
--   [x] Spotify
--   [x] SQL (using [knex](https://knexjs.org/))
--   [x] Elgato Stream Deck
--   [x] StreamElements
--   [x] Telegram
--   [x] TIANE
--   [ ] TipeeeStream
--   [x] Twitch Addons
--   [x] Twitch API
--   [x] Twitch Chat
--   [x] Twitch PubSub
--   [x] Twitter
--   [x] WebSocket Client
--   [x] WebSocket Server
--   [x] Xdotool
--   [x] YouTube
-=======
+- Android (using adb)
+- ArtNet
 - AutoHotkey
-- Android (using adb)
 - CurseForge
 - DBus
 - Discord
@@ -92,7 +52,6 @@
 - WebSocket Client
 - WebSocket Server
 - Xdotool
->>>>>>> 41b0542b
 
 ## How to use nodecg-io
 
