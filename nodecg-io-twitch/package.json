--- conflicted
+++ resolved
@@ -35,16 +35,9 @@
         "typescript": "^4.1.3"
     },
     "dependencies": {
-<<<<<<< HEAD
-        "nodecg-io-core": "0.1.0",
-        "twitch": "^4.2.5",
-        "twitch-auth": "^4.2.5",
-        "twitch-chat-client": "^4.2.5"
-=======
         "nodecg-io-core": "^0.1.0",
         "twitch": "^4.3.6",
         "twitch-auth": "^4.3.6",
         "twitch-chat-client": "^4.3.6"
->>>>>>> 4d375cec
     }
 }