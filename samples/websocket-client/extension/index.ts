--- conflicted
+++ resolved
@@ -14,13 +14,8 @@
         });
         setInterval(() => {
             nodecg.log.info("Sending ping ...");
-<<<<<<< HEAD
             client.send("ping");
-        }, 1000);
-=======
-            sock.send("ping");
         }, 10000);
->>>>>>> 0b8cee15
     });
 
     service?.onUnavailable(() => nodecg.log.info("Client has been unset."));
