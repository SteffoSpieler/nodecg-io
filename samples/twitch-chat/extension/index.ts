--- conflicted
+++ resolved
@@ -1,24 +1,14 @@
 import { NodeCG } from "nodecg/types/server";
 import { ServiceProvider } from "nodecg-io-core/extension/types";
 import { TwitchServiceClient } from "nodecg-io-twitch/extension";
-<<<<<<< HEAD
-import { SpotifyServiceClient } from "nodecg-io-spotify/extension";
-=======
->>>>>>> b1eaef8c
 
 module.exports = function (nodecg: NodeCG) {
     nodecg.log.info("Sample bundle for twitch started");
 
-<<<<<<< HEAD
-    // This implicit cast determines the client type in the requireService call
-    const twitch: ServiceProvider<TwitchServiceClient> | undefined = nodecg.extensions["nodecg-io-twitch"] as any;
-    const spotify: ServiceProvider<SpotifyServiceClient> | undefined = nodecg.extensions["nodecg-io-spotify"] as any;
-=======
     // This explicit cast determines the client type in the requireService call
     const twitch = (nodecg.extensions["nodecg-io-twitch"] as unknown) as
         | ServiceProvider<TwitchServiceClient>
         | undefined;
->>>>>>> b1eaef8c
 
     // Hardcoded channels for testing purposes.
     // Note that this does need a # before the channel name and is case-insensitive.
@@ -29,35 +19,12 @@
         (client) => {
             nodecg.log.info("Twitch client has been updated, adding handlers for messages.");
 
-<<<<<<< HEAD
-        twitchChannels.forEach((channel) => {
-            addListeners(nodecg, client, channel);
-        });
-    }, () => nodecg.log.info("Twitch client has been unset."));
-
-    spotify?.requireService("sample", (client) => {
-        nodecg.log.info("Spotify client has been found. Wow!");
-
-        client.getRawClient().getMyCurrentPlaybackState({})
-        .then(data => {
-            try {
-                nodecg.log.info(`artist: ${data?.body?.item?.artists[0].name}, name: ${data?.body?.item?.name}`);
-            } catch {
-                nodecg.log.info("Error parsing song information.");
-            }
-        }, error => {
-            console.log("Error while requesting current song.", error);
-
-        });
-    }, () => nodecg.log.info("Spotify client has been unset."));
-=======
             twitchChannels.forEach((channel) => {
                 addListeners(nodecg, client, channel);
             });
         },
         () => nodecg.log.info("Twitch client has been unset."),
     );
->>>>>>> b1eaef8c
 };
 
 function addListeners(nodecg: NodeCG, client: TwitchServiceClient, channel: string) {
