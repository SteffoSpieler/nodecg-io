--- conflicted
+++ resolved
@@ -17,20 +17,6 @@
 
 ## Implemented Services and Interfaces
 
-<<<<<<< HEAD
--   [ ] AHK
--   [x] Discord
--   [ ] IRC (Internet Relay Chat)
--   [ ] MIDI
--   [x] RCON
--   [ ] Serial Port (Arduino)
--   [ ] Spotify
--   [ ] StreamElements
--   [ ] TipeeeStream
--   [x] Twitch Chat
--   [ ] Twitter
--   [ ] Youtube
-=======
 - [ ] AHK
 - [x] Discord  
 - [ ] IRC (Internet Relay Chat)
@@ -44,7 +30,6 @@
 - [ ] Twitter
 - [X] WebSocket Client & Server
 - [ ] Youtube
->>>>>>> f213a0ee
 
 ## How to use nodecg-io
 
