import { NodeCG } from "nodecg/types/server";
import { WSServerServiceClient } from "nodecg-io-ws-server/extension";
import { requireService } from "nodecg-io-core/extension/serviceClientWrapper";

module.exports = function (nodecg: NodeCG) {
    nodecg.log.info("Sample bundle for WebSocket Server started");

    const webSocketServer = requireService<WSServerServiceClient>(nodecg, "websocket-server");

    webSocketServer?.onAvailable((client) => {
        nodecg.log.info("WebSocket Server has been set. Ready for connections.");

<<<<<<< HEAD
            const server = client.getNativeClient();
            server.on("connection", (websocket) => {
                websocket.on("message", (message) => {
                    if (message.toString().toLowerCase() === "ping") {
                        websocket.send("pong");
                    } else {
                        server.clients.forEach((client) => client.send(message));
                    }
                });
=======
        const server = client.getRawClient();
        server.on("connection", (websocket) => {
            websocket.on("message", (message) => {
                if (message.toString().toLowerCase() === "ping") {
                    websocket.send("pong");
                } else {
                    server.clients.forEach((client) => client.send(message));
                }
>>>>>>> db76b51d
            });
        });
    });

    webSocketServer?.onUnavailable(() => nodecg.log.info("WebSocket Server has been unset!"));
};<|MERGE_RESOLUTION|>--- conflicted
+++ resolved
@@ -10,18 +10,7 @@
     webSocketServer?.onAvailable((client) => {
         nodecg.log.info("WebSocket Server has been set. Ready for connections.");
 
-<<<<<<< HEAD
-            const server = client.getNativeClient();
-            server.on("connection", (websocket) => {
-                websocket.on("message", (message) => {
-                    if (message.toString().toLowerCase() === "ping") {
-                        websocket.send("pong");
-                    } else {
-                        server.clients.forEach((client) => client.send(message));
-                    }
-                });
-=======
-        const server = client.getRawClient();
+        const server = client.getNativeClient();
         server.on("connection", (websocket) => {
             websocket.on("message", (message) => {
                 if (message.toString().toLowerCase() === "ping") {
@@ -29,7 +18,6 @@
                 } else {
                     server.clients.forEach((client) => client.send(message));
                 }
->>>>>>> db76b51d
             });
         });
     });
