{
<<<<<<< HEAD
    "packages": ["nodecg-io-*", "nodecg-io-core/dashboard", "samples/*", "utils/*", "nodecg-io-debug/dashboard"],
    "version": "0.1.0"
=======
    "packages": ["nodecg-io-*", "nodecg-io-core/dashboard", "samples/*", "utils/*"],
    "version": "0.2.0"
>>>>>>> 8b29117c
}<|MERGE_RESOLUTION|>--- conflicted
+++ resolved
@@ -1,9 +1,4 @@
 {
-<<<<<<< HEAD
     "packages": ["nodecg-io-*", "nodecg-io-core/dashboard", "samples/*", "utils/*", "nodecg-io-debug/dashboard"],
-    "version": "0.1.0"
-=======
-    "packages": ["nodecg-io-*", "nodecg-io-core/dashboard", "samples/*", "utils/*"],
     "version": "0.2.0"
->>>>>>> 8b29117c
 }