--- conflicted
+++ resolved
@@ -10,15 +10,8 @@
     ahk?.onAvailable((client) => {
         nodecg.log.info("AHK client has been updated, sending Hello World Command.");
 
-<<<<<<< HEAD
-            client.getNativeClient().sendCommand("HelloWorld");
-        },
-        () => nodecg.log.info("AHK client has been unset."),
-    );
-=======
-        client.getRawClient().sendCommand("HelloWorld");
+        client.getNativeClient().sendCommand("HelloWorld");
     });
 
     ahk?.onUnavailable(() => nodecg.log.info("AHK client has been unset."));
->>>>>>> db76b51d
 };