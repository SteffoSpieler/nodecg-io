--- conflicted
+++ resolved
@@ -2,16 +2,9 @@
     "name": "nodecg-io",
     "private": true,
     "scripts": {
-<<<<<<< HEAD
-        "postinstall": "cd nodecg-io-core && npm link && cd dashboard && npm link nodecg-io-core && npm i && cd ../../nodecg-io-twitch && npm link nodecg-io-core && npm link && cd ../samples/twitch-chat && npm link nodecg-io-twitch nodecg-io-core && npm i",
-        "build": "tsc && tsc -p nodecg-io-core/dashboard",
-        "watch:extension": "tsc -w",
-        "watch:dashboard": "tsc -p nodecg-io-core/dashboard -w"
-=======
         "postinstall": "lerna bootstrap",
         "build": "lerna run build --parallel",
         "watch": "lerna run --parallel watch"
->>>>>>> 413d0dfa
     },
     "devDependencies": {
         "lerna": "^3.22.1"
