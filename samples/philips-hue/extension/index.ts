--- conflicted
+++ resolved
@@ -10,11 +10,7 @@
     hue?.onAvailable((hue) => {
         nodecg.log.info("Got Philips Hue client");
 
-<<<<<<< HEAD
-            const client = hue.getNativeClient();
-=======
-        const client = hue.getRawClient();
->>>>>>> db76b51d
+        const client = hue.getNativeClient();
 
         client.lights.getAll().then((lights) => {
             nodecg.log.info(lights.length);
